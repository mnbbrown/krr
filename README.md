--- conflicted
+++ resolved
@@ -104,7 +104,6 @@
 
 -   For memory, we take the maximum value over the past week and add a 5% buffer.
 
-<<<<<<< HEAD
 #### Prometheus connection
 
 Find about how KRR tries to find the default prometheus to connect <a href="#prometheus-auto-discovery">here</a>.
@@ -117,8 +116,6 @@
 
 ![Robusta UI Screen Shot][ui-screenshot]
 
-=======
->>>>>>> d3bf4f0a
 ### Difference with Kubernetes VPA
 
 | Feature 🛠️                  | Robusta KRR 🚀                                                                                             | Kubernetes VPA 🌐                                           |
